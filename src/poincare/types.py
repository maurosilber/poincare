--- conflicted
+++ resolved
@@ -6,12 +6,8 @@
 
 import pint
 from symbolite import Scalar, Symbol
-<<<<<<< HEAD
-from symbolite.core import substitute
-=======
-from symbolite.core import evaluate
-from symbolite.impl import libstd
->>>>>>> 3c35092d
+from symbolite import abstract as libabstract
+from symbolite.core import evaluate, substitute
 from typing_extensions import Self, dataclass_transform
 
 from ._node import Node, NodeMapper
@@ -19,10 +15,6 @@
 
 T = TypeVar("T")
 
-<<<<<<< HEAD
-SimulationTime = Scalar("SimulationTime")
-=======
->>>>>>> 3c35092d
 
 register_with_pint(Symbol)
 
@@ -74,8 +66,11 @@
         self.default = default
         check_units(self, default)
 
-    def eval(self, libsl=libstd):
-        return evaluate(self.default, libsl)
+    def eval(self, libsl=None):
+        if libsl is libabstract:
+            return self
+        else:
+            return evaluate(self.default, libsl)
 
     def _copy_from(self, parent: System):
         return self.__class__(default=substitute(self.default, NodeMapper(parent)))
@@ -132,8 +127,11 @@
         self.default = default
         check_units(self, default)
 
-    def eval(self, libsl=libstd):
-        return evaluate(self.default, libsl)
+    def eval(self, libsl=None):
+        if libsl is libabstract:
+            return self
+        else:
+            return evaluate(self.default, libsl)
 
     def _copy_from(self, parent: System):
         return self.__class__(default=substitute(self.default, NodeMapper(parent)))
@@ -171,8 +169,11 @@
         self.derivatives = {}
         check_units(self, initial)
 
-    def eval(self, libsl=libstd):
-        return evaluate(self.initial, libsl)
+    def eval(self, libsl=None):
+        if libsl is libabstract:
+            return self
+        else:
+            return evaluate(self.initial, libsl)
 
     def derive(self, *, initial: Initial | None = None) -> Derivative:
         return Derivative(self, initial=initial, order=1)
@@ -271,8 +272,11 @@
         check_derivative_units(self, initial)
         self.variable.derivatives[order] = self
 
-    def eval(self, libsl=libstd):
-        return evaluate(self.initial, libsl)
+    def eval(self, libsl=None):
+        if libsl is libabstract:
+            return self
+        else:
+            return evaluate(self.initial, libsl)
 
     def _copy_from(self, parent: Node) -> Self:
         variable: Variable = getattr(parent, self.variable.name)

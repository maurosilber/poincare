from __future__ import annotations

from collections import ChainMap
from dataclasses import dataclass

import numpy as np
import pandas as pd
from symbolite import Symbol

from . import Constant, Derivative, Parameter, System, Variable
from ._node import Node
from ._utils import eval_content
from .compile import (
    RHS,
    Array,
    Backend,
<<<<<<< HEAD
    Transform,
    compile_diffeq,
    compile_transform,
=======
    compile,
>>>>>>> 3c35092d
    depends_on_at_least_one_variable_or_time,
)
from .types import Initial


@dataclass
class Problem:
    rhs: RHS
    t: tuple[float, float]
    y: Array
    p: Array
    transform: Transform


@dataclass
class Solution:
    t: Array
    y: Array


class Simulator:
    def __init__(
        self,
        system: System | type[System],
        /,
        *,
        backend: Backend = Backend.FIRST_ORDER_VECTORIZED_NUMPY,
        transform: dict[str, Symbol] | None = None,
    ):
        self.model = system
        self.compiled = compile_diffeq(system, backend)
        self.transform = compile_transform(self.compiled, transform)

    def create_problem(
        self,
        values: dict[
            Constant | Parameter | Variable | Derivative, Initial | Symbol
        ] = {},
        *,
        t_span: tuple[float, float] = (0, np.inf),
        transform=None,
    ):
<<<<<<< HEAD
        if transform is None:
            transform = self.transform
        elif transform is not self.transform:
            raise NotImplementedError("must recompile transform function")

        if len(values.keys() - self.compiled.mapper) > 0 or any(
            map(depends_on_at_least_one_variable_or_time, values.values())
=======
        time = self.model.time
        if (not self.compiled.param_funcs.keys().isdisjoint(values.keys())) or any(
            (
                depends_on_at_least_one_variable_or_time(v, time=time)
                for v in values.values()
            )
>>>>>>> 3c35092d
        ):
            raise ValueError("must recompile to change assignments")

        content = ChainMap(values, self.compiled.mapper)
        assert self.compiled.libsl is not None
        result = eval_content(content, self.compiled.libsl, Node)
        y0 = np.fromiter(
            (result[k] for k in self.compiled.variables),
            dtype=float,
            count=len(self.compiled.variables),
        )
        p0 = np.fromiter(
            (result[k] for k in self.compiled.parameters),
            dtype=float,
            count=len(self.compiled.parameters),
        )
        return Problem(
            self.compiled.func,
            t_span,
            y0,
            p0,
            transform=transform.func,
        )

    def solve(
        self,
        values: dict[
            Constant | Parameter | Variable | Derivative, Initial | Symbol
        ] = {},
        *,
        t_span: tuple[float, float] = (0, np.inf),
        times: Array,
    ):
        from scipy.integrate import odeint

        if t_span[0] != 0:
            raise NotImplementedError("odeint only works from t=0")

        times = np.asarray(times)

        problem = self.create_problem(values, t_span=t_span)
        dy = np.empty_like(problem.y)
        result = odeint(
            problem.rhs,
            problem.y,
            times,
            args=(problem.p, dy),
            tfirst=True,
        )
        result = self.transform.func(
            times,
            result.T,
            problem.p,
            np.empty(
                (times.size, len(self.transform.output_names)),
                dtype=result.dtype,
            ).T,
        ).T
        return pd.DataFrame(
            result,
            columns=self.transform.output_names,
            index=pd.Series(times, name="time"),
        )<|MERGE_RESOLUTION|>--- conflicted
+++ resolved
@@ -14,13 +14,9 @@
     RHS,
     Array,
     Backend,
-<<<<<<< HEAD
     Transform,
     compile_diffeq,
     compile_transform,
-=======
-    compile,
->>>>>>> 3c35092d
     depends_on_at_least_one_variable_or_time,
 )
 from .types import Initial
@@ -52,7 +48,7 @@
     ):
         self.model = system
         self.compiled = compile_diffeq(system, backend)
-        self.transform = compile_transform(self.compiled, transform)
+        self.transform = compile_transform(system, self.compiled, transform)
 
     def create_problem(
         self,
@@ -63,22 +59,15 @@
         t_span: tuple[float, float] = (0, np.inf),
         transform=None,
     ):
-<<<<<<< HEAD
         if transform is None:
             transform = self.transform
         elif transform is not self.transform:
             raise NotImplementedError("must recompile transform function")
 
+        time = self.model.time
         if len(values.keys() - self.compiled.mapper) > 0 or any(
-            map(depends_on_at_least_one_variable_or_time, values.values())
-=======
-        time = self.model.time
-        if (not self.compiled.param_funcs.keys().isdisjoint(values.keys())) or any(
-            (
-                depends_on_at_least_one_variable_or_time(v, time=time)
-                for v in values.values()
-            )
->>>>>>> 3c35092d
+            depends_on_at_least_one_variable_or_time(v, time=time)
+            for v in values.values()
         ):
             raise ValueError("must recompile to change assignments")
 
